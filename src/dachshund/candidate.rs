--- conflicted
+++ resolved
@@ -79,14 +79,9 @@
     score: Option<f32>,
     max_core_node_edges: usize,
     ties_between_nodes: usize,
-<<<<<<< HEAD
-    local_guarantee: Option<LocalDensityGuarantee>,
+    local_guarantee: LocalDensityGuarantee,
     neighborhood: Option<HashMap<NodeId, usize>>,
     recipe: Option<(Option<u64>, NodeId)>,
-=======
-    local_guarantee: LocalDensityGuarantee,
-    neighborhood: HashMap<NodeId, usize>,
->>>>>>> 548a60f8
 }
 
 impl<'a, T: GraphBase> Hash for Candidate<'a, T> {
@@ -117,17 +112,12 @@
             score: None,
             max_core_node_edges: 0,
             ties_between_nodes: 0,
-<<<<<<< HEAD
-            local_guarantee: None,
-            neighborhood: Some(HashMap::new()),
-            recipe: None,
-=======
             local_guarantee: LocalDensityGuarantee {
                 num_edges: 0,
                 exceptions: HashSet::new(),
             },
-            neighborhood: HashMap::new(),
->>>>>>> 548a60f8
+            neighborhood: Some(HashMap::new()),
+            recipe: None,
         }
     }
 
