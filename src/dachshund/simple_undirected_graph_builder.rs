/*
 * Copyright (c) Facebook, Inc. and its affiliates.
 *
 * This source code is licensed under the MIT license found in the
 * LICENSE file in the root directory of this source tree.
 */
use crate::dachshund::graph_builder_base::GraphBuilderBase;
use crate::dachshund::id_types::NodeId;
use crate::dachshund::node::SimpleNode;
use crate::dachshund::simple_undirected_graph::SimpleUndirectedGraph;
use std::collections::{BTreeMap, BTreeSet};
extern crate fxhash;
use fxhash::FxHashMap;

use rand::prelude::*;
pub struct SimpleUndirectedGraphBuilder {}
impl SimpleUndirectedGraphBuilder {
<<<<<<< HEAD
    // builds a graph from a vector of IDs. Repeated edges are ignored.
    // Edges only need to be provided once (this being an undirected graph)
    #[allow(clippy::ptr_arg)]
    pub fn from_vector(data: &Vec<(i64, i64)>) -> SimpleUndirectedGraph {
        let mut ids: BTreeMap<NodeId, BTreeSet<NodeId>> = BTreeMap::new();
        for (id1, id2) in data {
            ids.entry(NodeId::from(*id1))
                .or_insert_with(BTreeSet::new)
                .insert(NodeId::from(*id2));
            ids.entry(NodeId::from(*id2))
                .or_insert_with(BTreeSet::new)
                .insert(NodeId::from(*id1));
        }
        let mut nodes: FxHashMap<NodeId, SimpleNode> = FxHashMap::default();
        for (id, neighbors) in ids.into_iter() {
            nodes.insert(
                id,
                SimpleNode {
                    node_id: id,
                    neighbors,
                },
            );
        }
        SimpleUndirectedGraph {
            ids: nodes.keys().cloned().collect(),
            nodes,
        }
    }

=======
>>>>>>> c16a776e
    // Build a graph with n vertices with every possible edge.
    pub fn get_complete_graph(n: u64) -> SimpleUndirectedGraph {
        let mut v = Vec::new();
        for i in 1..n {
            for j in i + 1..=n {
                v.push((i, j));
            }
        }
        SimpleUndirectedGraphBuilder::from_vector(
            &v.into_iter().map(|(x, y)| (x as i64, y as i64)).collect(),
        )
    }

    // Build a graph with a sequence of n vertices with an edge between
    // each pair of successive vertices.
    pub fn get_path_graph(n: u64) -> SimpleUndirectedGraph {
        let mut v = Vec::new();
        for i in 0..n {
            v.push((i, (i + 1)));
        }

        SimpleUndirectedGraphBuilder::from_vector(
            &v.into_iter().map(|(x, y)| (x as i64, y as i64)).collect(),
        )
    }

    // Build a graph with a sequence of n vertices with an edge between
    // each pair of successive vertices, plus an edge between the first and
    // last vertices.
    pub fn get_cycle_graph(n: u64) -> SimpleUndirectedGraph {
        let mut v = Vec::new();
        for i in 0..n {
            v.push((i, (i + 1) % n));
        }

        SimpleUndirectedGraphBuilder::from_vector(
            &v.into_iter().map(|(x, y)| (x as i64, y as i64)).collect(),
        )
    }

    // Builds an Erdos-Renyi graph on n edges with p vertices.
    // (Each possible edge is added to the graph independently at random with
    //  probability p.)
    // [TODO] Switch to the faster implementation using geometric distributions
    // for sparse graphs.
    pub fn get_er_graph(n: u64, p: f64) -> SimpleUndirectedGraph {
        let mut v = Vec::new();
        let mut rng = rand::thread_rng();

        for i in 1..n {
            for j in i + 1..=n {
                if rng.gen::<f64>() < p {
                    v.push((i, j));
                }
            }
        }

        SimpleUndirectedGraphBuilder::from_vector(
            &v.into_iter().map(|(x, y)| (x as i64, y as i64)).collect(),
        )
    }
}
impl GraphBuilderBase for SimpleUndirectedGraphBuilder {
    type GraphType = SimpleUndirectedGraph;

    // builds a graph from a vector of IDs. Repeated edges are ignored.
    // Edges only need to be provided once (this being an undirected graph)
    #[allow(clippy::ptr_arg)]
    fn from_vector(data: &Vec<(i64, i64)>) -> SimpleUndirectedGraph {
        let mut ids: BTreeMap<NodeId, BTreeSet<NodeId>> = BTreeMap::new();
        for (id1, id2) in data {
            ids.entry(NodeId::from(*id1))
                .or_insert_with(BTreeSet::new)
                .insert(NodeId::from(*id2));
            ids.entry(NodeId::from(*id2))
                .or_insert_with(BTreeSet::new)
                .insert(NodeId::from(*id1));
        }
        let mut nodes: HashMap<NodeId, SimpleNode> = HashMap::new();
        for (id, neighbors) in ids.into_iter() {
            nodes.insert(
                id,
                SimpleNode {
                    node_id: id,
                    neighbors: neighbors,
                },
            );
        }
        SimpleUndirectedGraph {
            ids: nodes.keys().cloned().collect(),
            nodes,
        }
    }
}<|MERGE_RESOLUTION|>--- conflicted
+++ resolved
@@ -15,38 +15,7 @@
 use rand::prelude::*;
 pub struct SimpleUndirectedGraphBuilder {}
 impl SimpleUndirectedGraphBuilder {
-<<<<<<< HEAD
-    // builds a graph from a vector of IDs. Repeated edges are ignored.
-    // Edges only need to be provided once (this being an undirected graph)
-    #[allow(clippy::ptr_arg)]
-    pub fn from_vector(data: &Vec<(i64, i64)>) -> SimpleUndirectedGraph {
-        let mut ids: BTreeMap<NodeId, BTreeSet<NodeId>> = BTreeMap::new();
-        for (id1, id2) in data {
-            ids.entry(NodeId::from(*id1))
-                .or_insert_with(BTreeSet::new)
-                .insert(NodeId::from(*id2));
-            ids.entry(NodeId::from(*id2))
-                .or_insert_with(BTreeSet::new)
-                .insert(NodeId::from(*id1));
-        }
-        let mut nodes: FxHashMap<NodeId, SimpleNode> = FxHashMap::default();
-        for (id, neighbors) in ids.into_iter() {
-            nodes.insert(
-                id,
-                SimpleNode {
-                    node_id: id,
-                    neighbors,
-                },
-            );
-        }
-        SimpleUndirectedGraph {
-            ids: nodes.keys().cloned().collect(),
-            nodes,
-        }
-    }
 
-=======
->>>>>>> c16a776e
     // Build a graph with n vertices with every possible edge.
     pub fn get_complete_graph(n: u64) -> SimpleUndirectedGraph {
         let mut v = Vec::new();
@@ -125,7 +94,7 @@
                 .or_insert_with(BTreeSet::new)
                 .insert(NodeId::from(*id1));
         }
-        let mut nodes: HashMap<NodeId, SimpleNode> = HashMap::new();
+        let mut nodes: FxHashMap<NodeId, SimpleNode> = FxHashMap::new();
         for (id, neighbors) in ids.into_iter() {
             nodes.insert(
                 id,
