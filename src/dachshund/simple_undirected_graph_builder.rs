/*
 * Copyright (c) Facebook, Inc. and its affiliates.
 *
 * This source code is licensed under the MIT license found in the
 * LICENSE file in the root directory of this source tree.
 */
use crate::dachshund::error::CLQResult;
use crate::dachshund::graph_builder_base::GraphBuilderBase;
use crate::dachshund::id_types::NodeId;
use crate::dachshund::node::SimpleNode;
use crate::dachshund::simple_undirected_graph::SimpleUndirectedGraph;
use itertools::Itertools;
use rand::prelude::*;
use std::collections::{BTreeMap, BTreeSet, HashMap, HashSet};
pub struct SimpleUndirectedGraphBuilder {}

pub trait TSimpleUndirectedGraphBuilder: GraphBuilderBase<GraphType=SimpleUndirectedGraph, RowType = (i64, i64)> {


    // Build a graph with n vertices with every possible edge.
    fn get_complete_graph(&self, n: u64) -> CLQResult<Self::GraphType> {
        let mut v = Vec::new();
        for i in 1..n {
            for j in i + 1..=n {
                v.push((i, j));
            }
        }
        self.from_vector(v.into_iter().map(|(x, y)| (x as i64, y as i64)).collect())
    }

    // Build a graph with a sequence of n vertices with an edge between
    // each pair of successive vertices.
    fn get_path_graph(&self, n: u64) -> CLQResult<Self::GraphType> {
        let mut v = Vec::new();
        for i in 0..n {
            v.push((i, (i + 1)));
        }

        self.from_vector(v.into_iter().map(|(x, y)| (x as i64, y as i64)).collect())
    }

    // Build a graph with a sequence of n vertices with an edge between
    // each pair of successive vertices, plus an edge between the first and
    // last vertices.
    fn get_cycle_graph(&self, n: u64) -> CLQResult<Self::GraphType> {
        let mut v = Vec::new();
        for i in 0..n {
            v.push((i, (i + 1) % n));
        }

        self.from_vector(v.into_iter().map(|(x, y)| (x as i64, y as i64)).collect())
    }

    // Builds an Erdos-Renyi graph on n edges with p vertices.
    // (Each possible edge is added to the graph independently at random with
    //  probability p.)
    // [TODO] Switch to the faster implementation using geometric distributions
    // for sparse graphs.
    fn get_er_graph(&self, n: u64, p: f64) -> CLQResult<Self::GraphType> {
        let mut v = Vec::new();
        let mut rng = rand::thread_rng();

        for i in 1..n {
            for j in i + 1..=n {
                if rng.gen::<f64>() < p {
                    v.push((i, j));
                }
            }
        }

        self.from_vector(v.into_iter().map(|(x, y)| (x as i64, y as i64)).collect())
    }
    fn get_node_ids(data: &Vec<(i64, i64)>) -> BTreeMap<NodeId, BTreeSet<NodeId>> {
        let mut ids: BTreeMap<NodeId, BTreeSet<NodeId>> = BTreeMap::new();
        for (id1, id2) in data {
            ids.entry(NodeId::from(*id1))
                .or_insert_with(BTreeSet::new)
                .insert(NodeId::from(*id2));
            ids.entry(NodeId::from(*id2))
                .or_insert_with(BTreeSet::new)
                .insert(NodeId::from(*id1));
        }
        ids
    }
    fn get_nodes(ids: BTreeMap<NodeId, BTreeSet<NodeId>>) -> HashMap<NodeId, SimpleNode> {
        let mut nodes: HashMap<NodeId, SimpleNode> = HashMap::new();
        for (id, neighbors) in ids.into_iter() {
            nodes.insert(
                id,
                SimpleNode {
                    node_id: id,
                    neighbors: neighbors,
                },
            );
        }
        nodes
    }
}

impl <T:TSimpleUndirectedGraphBuilder> GraphBuilderBase for T {
    type GraphType = SimpleUndirectedGraph;
    type RowType = (i64, i64);
    // builds a graph from a vector of IDs. Repeated edges are ignored.
    // Edges only need to be provided once (this being an undirected graph)
<<<<<<< HEAD
    #[allow(clippy::ptr_arg)]
    fn from_vector(&self, data: Vec<(i64, i64)>) -> CLQResult<SimpleUndirectedGraph> {
        let ids = Self::get_node_ids(&data);
=======
    fn from_vector(&self, data: &Vec<(i64, i64)>) -> CLQResult<SimpleUndirectedGraph> {
        let ids = Self::get_node_ids(data);
>>>>>>> db0afc63
        let nodes = Self::get_nodes(ids);
        Ok(SimpleUndirectedGraph {
            ids: nodes.keys().cloned().collect(),
            nodes,
        })
    }
}
impl TSimpleUndirectedGraphBuilder for SimpleUndirectedGraphBuilder {}

pub struct SimpleUndirectedGraphBuilderWithCliques {
    cliques: Vec<BTreeSet<NodeId>>,
}
impl SimpleUndirectedGraphBuilderWithCliques {
    pub fn new(cliques: Vec<BTreeSet<NodeId>>) -> Self {
        Self { cliques }
    }
}
impl TSimpleUndirectedGraphBuilder for SimpleUndirectedGraphBuilderWithCliques {}

<<<<<<< HEAD
    // builds a graph from a vector of IDs. Repeated edges are ignored.
    // Edges only need to be provided once (this being an undirected graph)
    #[allow(clippy::ptr_arg)]
    fn from_vector(&self, data: Vec<(i64, i64)>) -> CLQResult<SimpleUndirectedGraph> {
        let ids = Self::get_node_ids(&data);
        let mut nodes = Self::get_nodes(ids);
=======
trait GraphBuilderBaseWithCliques: GraphBuilderBase {

    fn get_clique_edges(&self, id1: NodeId, id2: NodeId) -> Vec<<Self as GraphBuilderBase>::RowType>;
    fn from_vector_with_cliques(&self, data: Vec<<Self as GraphBuilderBase>::RowType>) -> CLQResult<<Self as GraphBuilderBase>::GraphType> {

        let row_set: HashSet<<Self as GraphBuilderBase>::RowType> = data.into_iter().collect();

>>>>>>> db0afc63
        for clique in &self.cliques {
            for comb in clique.iter().combinations(2) {
                let id1 = comb.get(0).unwrap().clone();
                let id2 = comb.get(1).unwrap().clone();
                for clique_edge in self.get_clique_edges().into_iter() {
                    row_set.insert(clique_edge)
                }
            }
        }
        let rows_with_cliques: Vec<_> = row_set.into_iter().collect();
        self.from_vector(&rows_with_cliques)

    }
}

impl GraphBuilderBaseWithCliques for SimpleUndirectedGraphBuilderWithCliques {
    fn get_clique_edges(&self, id1: NodeId, id2: NodeId) -> Vec<(i64, i64)> {
        vec![(id1.value(), id2.value())]
    }
}<|MERGE_RESOLUTION|>--- conflicted
+++ resolved
@@ -102,14 +102,9 @@
     type RowType = (i64, i64);
     // builds a graph from a vector of IDs. Repeated edges are ignored.
     // Edges only need to be provided once (this being an undirected graph)
-<<<<<<< HEAD
     #[allow(clippy::ptr_arg)]
     fn from_vector(&self, data: Vec<(i64, i64)>) -> CLQResult<SimpleUndirectedGraph> {
         let ids = Self::get_node_ids(&data);
-=======
-    fn from_vector(&self, data: &Vec<(i64, i64)>) -> CLQResult<SimpleUndirectedGraph> {
-        let ids = Self::get_node_ids(data);
->>>>>>> db0afc63
         let nodes = Self::get_nodes(ids);
         Ok(SimpleUndirectedGraph {
             ids: nodes.keys().cloned().collect(),
@@ -129,14 +124,6 @@
 }
 impl TSimpleUndirectedGraphBuilder for SimpleUndirectedGraphBuilderWithCliques {}
 
-<<<<<<< HEAD
-    // builds a graph from a vector of IDs. Repeated edges are ignored.
-    // Edges only need to be provided once (this being an undirected graph)
-    #[allow(clippy::ptr_arg)]
-    fn from_vector(&self, data: Vec<(i64, i64)>) -> CLQResult<SimpleUndirectedGraph> {
-        let ids = Self::get_node_ids(&data);
-        let mut nodes = Self::get_nodes(ids);
-=======
 trait GraphBuilderBaseWithCliques: GraphBuilderBase {
 
     fn get_clique_edges(&self, id1: NodeId, id2: NodeId) -> Vec<<Self as GraphBuilderBase>::RowType>;
@@ -144,7 +131,6 @@
 
         let row_set: HashSet<<Self as GraphBuilderBase>::RowType> = data.into_iter().collect();
 
->>>>>>> db0afc63
         for clique in &self.cliques {
             for comb in clique.iter().combinations(2) {
                 let id1 = comb.get(0).unwrap().clone();
