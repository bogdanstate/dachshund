--- conflicted
+++ resolved
@@ -89,11 +89,7 @@
 ///  3 - 4
 ///    \
 ///  5 - 6
-<<<<<<< HEAD
 fn build_sample_graph() -> (TypedGraph, Transformer) {
-=======
-fn build_sample_graph() -> CLQResult<TypedGraph> {
->>>>>>> c53fb530
     let typespec: Vec<Vec<String>> = vec![
         vec!["author".to_string(), "published".into(), "article".into()],
         vec!["author".to_string(), "cited".into(), "article".into()],
@@ -237,12 +233,7 @@
     assert_eq!(graph.non_core_ids.len(), 3);
 
     let initial_id: NodeId = 1.into();
-<<<<<<< HEAD
     let scorer: Scorer = Scorer::new(2, &transformer.search_problem);
-=======
-    let alpha: f32 = 1.0;
-    let scorer: Scorer = Scorer::new(2, alpha, Some(0.0), Some(0.0));
->>>>>>> c53fb530
 
     let mut candidate: Candidate<TypedGraph> = Candidate::new(initial_id, &graph, &scorer)?;
 
@@ -297,12 +288,7 @@
     assert_eq!(graph.non_core_ids.len(), 3);
 
     let initial_id: NodeId = 1.into();
-<<<<<<< HEAD
     let scorer: Scorer = Scorer::new(2, &transformer.search_problem);
-=======
-    let alpha: f32 = 1.0;
-    let scorer: Scorer = Scorer::new(2, alpha, Some(0.0), Some(0.0));
->>>>>>> c53fb530
 
     let mut candidate: Candidate<TypedGraph> = Candidate::new(initial_id, &graph, &scorer)?;
 
